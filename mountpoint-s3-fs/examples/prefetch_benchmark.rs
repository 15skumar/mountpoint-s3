use std::sync::atomic::{AtomicU64, Ordering};
use std::sync::Arc;
use std::thread;
use std::time::Instant;

use anyhow::Context;
use clap::{value_parser, Parser};
use futures::executor::block_on;
use mountpoint_s3_client::config::{EndpointConfig, RustLogAdapter, S3ClientConfig};
use mountpoint_s3_client::types::HeadObjectParams;
use mountpoint_s3_client::{ObjectClient, S3CrtClient};
use mountpoint_s3_fs::mem_limiter::MemoryLimiter;
use mountpoint_s3_fs::object::ObjectId;
use mountpoint_s3_fs::prefetch::{Prefetcher, PrefetcherConfig};
use mountpoint_s3_fs::Runtime;
use sysinfo::{RefreshKind, System};
use tracing_subscriber::fmt::Subscriber;
use tracing_subscriber::util::SubscriberInitExt;
use tracing_subscriber::EnvFilter;

/// Like `tracing_subscriber::fmt::init` but sends logs to stderr
fn init_tracing_subscriber() {
    RustLogAdapter::try_init().expect("should succeed as first and only adapter init call");

    let subscriber = Subscriber::builder()
        .with_env_filter(EnvFilter::from_default_env())
        .with_ansi(supports_color::on(supports_color::Stream::Stderr).is_some())
        .with_writer(std::io::stderr)
        .finish();

    subscriber
        .try_init()
        .expect("should succeed as first and only subscriber init call");
}

#[derive(Parser, Debug)]
#[clap(
    name = "Mountpoint Prefetcher Benchmark",
    about = "Run workloads against the prefetcher component of Mountpoint. Fetched data is discarded."
)]
pub struct CliArgs {
    #[clap(help = "S3 bucket name containing the S3 object to fetch")]
    pub bucket: String,

    #[clap(help = "S3 object key to fetch")]
    pub s3_key: String,

    #[clap(
        long,
        help = "AWS region of the bucket",
        default_value = "us-east-1",
        value_name = "AWS_REGION"
    )]
    pub region: String,

    #[clap(
        long,
        help = "Target throughput in gibibits per second",
        value_name = "N",
        value_parser = value_parser!(u64).range(1..),
        alias = "throughput-target-gbps",
    )]
    pub maximum_throughput_gbps: Option<u64>,

    #[arg(long, help = "Override value for CRT memory limit in gibibytes", value_name = "GiB")]
    pub crt_memory_limit_gib: Option<u64>,

    #[clap(
        long,
        help = "Maximum memory usage target for Mountpoint's memory limiter [default: 95% of total system memory]",
        value_name = "MiB",
        value_parser = value_parser!(u64).range(512..),
    )]
    pub max_memory_target: Option<u64>,

    #[clap(
        long,
        help = "Part size for multi-part GET in bytes",
        value_name = "BYTES",
        value_parser = value_parser!(u64).range(1..usize::MAX as u64),
        alias = "read-part-size",
    )]
    pub part_size: Option<u64>,

    #[arg(
        long,
        help = "Size of read requests requests to the prefetcher",
        default_value_t = 128 * 1024,
        value_name = "BYTES",
    )]
    read_size: usize,

    #[arg(long, help = "Number of times to download the S3 object", default_value_t = 1)]
    iterations: usize,

    #[arg(long, help = "Number of concurrent downloads", default_value_t = 1, value_name = "N")]
    downloads: usize,

    #[clap(
        long,
        help = "One or more network interfaces to use when accessing S3. Requires Linux 5.7+ or running as root.",
        value_name = "NETWORK_INTERFACE"
    )]
    pub bind: Option<Vec<String>>,

    #[clap(long, help = "OTLP metrics endpoint URL", value_name = "ENDPOINT")]
    pub metrics_otlp_endpoint: Option<String>,

    #[clap(
        long,
        help = "OTLP metrics export interval in seconds [default: 5]",
        value_name = "SECONDS",
        requires = "metrics_otlp_endpoint"
    )]
    pub metrics_otlp_interval_secs: Option<u64>,
}

fn main() -> anyhow::Result<()> {
    init_tracing_subscriber();
<<<<<<< HEAD
=======
    let _metrics_handle = mountpoint_s3_fs::metrics::install(None);

>>>>>>> 2bf67a21
    let args = CliArgs::parse();
    let otlp_config = args.metrics_otlp_endpoint.as_deref().map(|endpoint| {
        let mut otlp_config = mountpoint_s3_fs::metrics::OtlpConfig::new(endpoint);
        if let Some(interval) = args.metrics_otlp_interval_secs {
            otlp_config = otlp_config.with_interval_secs(interval);
        }
        otlp_config
    });
    let _metrics_handle = mountpoint_s3_fs::metrics::install(otlp_config);

    let bucket = args.bucket.as_str();
    let key = args.s3_key.as_str();

    let client = make_s3_client_from_args(&args).context("failed to create S3 CRT client")?;

    let mem_limiter = {
        let max_memory_target = if let Some(target) = args.max_memory_target {
            target * 1024 * 1024
        } else {
            // Default to 95% of total system memory
            let sys = System::new_with_specifics(RefreshKind::everything());
            (sys.total_memory() as f64 * 0.95) as u64
        };
        Arc::new(MemoryLimiter::new(client.clone(), max_memory_target))
    };

    let head_object_result = block_on(client.head_object(bucket, key, &HeadObjectParams::new()))
        .context("initial HeadObject to fetch object metadata before benchmark failed")?;
    let size = head_object_result.size;
    let object_id = ObjectId::new(key.to_string(), head_object_result.etag);

    let runtime = Runtime::new(client.event_loop_group());

    for iteration in 0..args.iterations {
        let manager = Prefetcher::default_builder(client.clone()).build(
            runtime.clone(),
            mem_limiter.clone(),
            PrefetcherConfig::default(),
        );

        let received_bytes = Arc::new(AtomicU64::new(0));
        let start = Instant::now();

        thread::scope(|scope| {
            for _ in 0..args.downloads {
                let received_bytes = received_bytes.clone();
                let mut request = manager.prefetch(bucket.to_string(), object_id.clone(), size);

                scope.spawn(|| {
                    futures::executor::block_on(async move {
                        let mut offset = 0;
                        while offset < size {
                            let bytes = request.read(offset, args.read_size).await.unwrap();
                            let length = bytes.len() as u64;
                            offset += length;
                            received_bytes.fetch_add(length, Ordering::SeqCst);
                        }
                    })
                });
            }
        });

        let elapsed = start.elapsed();

        let received_size = received_bytes.load(Ordering::SeqCst);
        println!(
            "{}: received {} bytes in {:.2}s: {:.2} Gib/s",
            iteration,
            received_size,
            elapsed.as_secs_f64(),
            (received_size as f64) / elapsed.as_secs_f64() / (1024 * 1024 * 1024 / 8) as f64
        );
    }

    Ok(())
}

fn make_s3_client_from_args(args: &CliArgs) -> Result<S3CrtClient, impl std::error::Error> {
    let initial_read_window_size = 1024 * 1024 + 128 * 1024;
    let mut client_config = S3ClientConfig::new()
        .read_backpressure(true)
        .initial_read_window(initial_read_window_size)
        .endpoint_config(EndpointConfig::new(args.region.as_str()));
    if let Some(throughput_target_gbps) = args.maximum_throughput_gbps {
        client_config = client_config.throughput_target_gbps(throughput_target_gbps as f64);
    }
    if let Some(limit_gib) = args.crt_memory_limit_gib {
        client_config = client_config.memory_limit_in_bytes(limit_gib * 1024 * 1024 * 1024);
    }
    if let Some(part_size) = args.part_size {
        client_config = client_config.part_size(part_size as usize);
    }
    if let Some(interfaces) = &args.bind {
        client_config = client_config.network_interface_names(interfaces.clone());
    }
    S3CrtClient::new(client_config)
}<|MERGE_RESOLUTION|>--- conflicted
+++ resolved
@@ -117,11 +117,6 @@
 
 fn main() -> anyhow::Result<()> {
     init_tracing_subscriber();
-<<<<<<< HEAD
-=======
-    let _metrics_handle = mountpoint_s3_fs::metrics::install(None);
-
->>>>>>> 2bf67a21
     let args = CliArgs::parse();
     let otlp_config = args.metrics_otlp_endpoint.as_deref().map(|endpoint| {
         let mut otlp_config = mountpoint_s3_fs::metrics::OtlpConfig::new(endpoint);
